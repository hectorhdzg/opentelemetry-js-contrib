--- conflicted
+++ resolved
@@ -64,12 +64,8 @@
     "winston2": "npm:winston@2.4.7"
   },
   "dependencies": {
-<<<<<<< HEAD
-    "@opentelemetry/api-logs": "^0.49.1",
-    "@opentelemetry/instrumentation": "^0.49.1"
-=======
+    "@opentelemetry/api-logs": "^0.50.0",
     "@opentelemetry/instrumentation": "^0.50.0"
->>>>>>> 17a0bc1d
   },
   "homepage": "https://github.com/open-telemetry/opentelemetry-js-contrib/tree/main/plugins/node/opentelemetry-instrumentation-winston#readme"
 }